--- conflicted
+++ resolved
@@ -23,11 +23,7 @@
 
 
 api = Api(version='1.0', title='InterconnectHub Management API', description='InterconnectHub Management for Workflow related services.', doc='/api-docs')
-<<<<<<< HEAD
-namespaces = [health_ns, workflow_ns, processors_ns, files_ns, dashboard_ns, data_table_ns]
-=======
-namespaces = [health_ns, workflow_ns, processors_ns, files_ns, dashboard_ns, data_studio_ns]
->>>>>>> 9a3fa4ac
+namespaces = [health_ns, workflow_ns, processors_ns, files_ns, dashboard_ns, data_studio_ns, data_table_ns]
 
 for ns in namespaces:
     api.add_namespace(ns)
