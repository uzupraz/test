--- conflicted
+++ resolved
@@ -69,10 +69,5 @@
     published_by: Optional[str] = None
     published_at: Optional[int] = None
     version: Optional[str] = None
-<<<<<<< HEAD
-    created_at: int = field(default_factory=lambda: int(time.time()))
-=======
     tags: Optional[str] = None
-    created_at: int = field(default_factory=lambda: int(time.time()))
- 
->>>>>>> f0d7b5f5
+    created_at: int = field(default_factory=lambda: int(time.time()))