from dataclasses import dataclass, field
from typing import List

<<<<<<< HEAD
from enums import BackupStatus, TableStatus, AlarmStatus, IndexStatus, BackupType
=======
from enums import TableStatus, IndexStatus, AutoBackupStatus, Backup
>>>>>>> 689c5203

@dataclass
class ListTableResponse:
    name: str
    id: str
    size: float


@dataclass
class IndexInfo:
    name: str
    partition_key: str
    sort_key: str
    status: str = field(default=IndexStatus.ACTIVE.value)
    item_count: int = field(default=0)


@dataclass
class CustomerTableInfo:
    owner_id: str
    table_id: str
    table_name: str
    original_table_name: str
    partition_key: str
    sort_key: str
    description: str | None = field(default=None)
    created_by: str | None = field(default=None)
    creation_time: str | None = field(default=None)
    total_indices: int = field(default=0)
    read_capacity_units: int = field(default=0)
    write_capacity_units: int = field(default=0)
<<<<<<< HEAD
    backups: str = field(default=BackupStatus.ACTIVE.value)
=======
    backup: str = field(default=Backup.ENABLED.value)
    auto_backup_status: str = field(default=AutoBackupStatus.ENABLED.value)
>>>>>>> 689c5203
    table_status: str = field(default=TableStatus.ACTIVE.value)
    next_backup_schedule_cron_pattern: str | None = field(default='0 0 * * *')
    last_backup_schedule_cron_pattern: str | None = field(default='0 0 * * *')
    indices: List[IndexInfo] = field(default_factory=list)


@dataclass
class UpdateTableRequest:
    description: str


@dataclass
<<<<<<< HEAD
class UpdateTableResponse:
    table_id: str
    table_name: str
    description: str | None = field(default=None)
    created_by: str | None = field(default=None)
    creation_time: str | None = field(default=None)
    total_indexes: int = field(default=0)
    read_capacity_units: int = field(default=0)
    write_capacity_units: int = field(default=0)
    backups: str = field(default=BackupStatus.ACTIVE.value)
    table_status: str = field(default=TableStatus.ACTIVE.value)
    alarms: str = field(default=AlarmStatus.OK.value)
    next_backup_schedule: str | None = field(default=None)
    last_backup_schedule: str | None = field(default=None)
=======
class IndexDetails:
    name: str
    partition_key: str
    sort_key: str
    status: str = field(default=IndexStatus.ACTIVE.value)
    size: int = field(default=0)
    item_count: int = field(default=0)
>>>>>>> 689c5203


@dataclass
class TableDetails:
    owner_id: str
    table_id: str
    table_name: str
    partition_key: str
    sort_key: str
    description: str | None = field(default=None)
    created_by: str | None = field(default=None)
    creation_time: str | None = field(default=None)
    total_indices: int = field(default=0)
    read_capacity_units: int = field(default=0)
    write_capacity_units: int = field(default=0)
<<<<<<< HEAD
    backups: str = field(default=BackupStatus.ACTIVE.value)
    table_status: str = field(default=TableStatus.ACTIVE.value)
    alarms: str = field(default=AlarmStatus.OK.value)
    next_backup_schedule: str | None = field(default=None)
    last_backup_schedule: str | None = field(default=None)
    indices: List[IndexInfo] = field(default_factory=list)


@dataclass
class BackupDetail:
    name: str | None = field(default=None)
    status: str = field(default=BackupStatus.ACTIVE.value)
    creation_time: str | None = field(default=None)
    type: str = field(default=BackupType.USER.value)
    size: int = field(default=0)
=======
    backup: str = field(default=Backup.ENABLED.value)
    auto_backup_status: str = field(default=AutoBackupStatus.ENABLED.value)
    table_status: str = field(default=TableStatus.ACTIVE.value)
    next_backup_schedule_cron_pattern: str | None = field(default='0 0 * * *')
    last_backup_schedule_cron_pattern: str | None = field(default='0 0 * * *')
    indices: List[IndexDetails] = field(default_factory=list)


@dataclass
class DynamoDBTableDetails:
    size: int
>>>>>>> 689c5203
<|MERGE_RESOLUTION|>--- conflicted
+++ resolved
@@ -1,11 +1,7 @@
 from dataclasses import dataclass, field
 from typing import List
 
-<<<<<<< HEAD
-from enums import BackupStatus, TableStatus, AlarmStatus, IndexStatus, BackupType
-=======
-from enums import TableStatus, IndexStatus, AutoBackupStatus, Backup
->>>>>>> 689c5203
+from enums import TableStatus, IndexStatus, AutoBackupStatus, Backup, BackupStatus, BackupType
 
 @dataclass
 class ListTableResponse:
@@ -37,12 +33,8 @@
     total_indices: int = field(default=0)
     read_capacity_units: int = field(default=0)
     write_capacity_units: int = field(default=0)
-<<<<<<< HEAD
-    backups: str = field(default=BackupStatus.ACTIVE.value)
-=======
     backup: str = field(default=Backup.ENABLED.value)
     auto_backup_status: str = field(default=AutoBackupStatus.ENABLED.value)
->>>>>>> 689c5203
     table_status: str = field(default=TableStatus.ACTIVE.value)
     next_backup_schedule_cron_pattern: str | None = field(default='0 0 * * *')
     last_backup_schedule_cron_pattern: str | None = field(default='0 0 * * *')
@@ -55,22 +47,6 @@
 
 
 @dataclass
-<<<<<<< HEAD
-class UpdateTableResponse:
-    table_id: str
-    table_name: str
-    description: str | None = field(default=None)
-    created_by: str | None = field(default=None)
-    creation_time: str | None = field(default=None)
-    total_indexes: int = field(default=0)
-    read_capacity_units: int = field(default=0)
-    write_capacity_units: int = field(default=0)
-    backups: str = field(default=BackupStatus.ACTIVE.value)
-    table_status: str = field(default=TableStatus.ACTIVE.value)
-    alarms: str = field(default=AlarmStatus.OK.value)
-    next_backup_schedule: str | None = field(default=None)
-    last_backup_schedule: str | None = field(default=None)
-=======
 class IndexDetails:
     name: str
     partition_key: str
@@ -78,7 +54,6 @@
     status: str = field(default=IndexStatus.ACTIVE.value)
     size: int = field(default=0)
     item_count: int = field(default=0)
->>>>>>> 689c5203
 
 
 @dataclass
@@ -94,23 +69,6 @@
     total_indices: int = field(default=0)
     read_capacity_units: int = field(default=0)
     write_capacity_units: int = field(default=0)
-<<<<<<< HEAD
-    backups: str = field(default=BackupStatus.ACTIVE.value)
-    table_status: str = field(default=TableStatus.ACTIVE.value)
-    alarms: str = field(default=AlarmStatus.OK.value)
-    next_backup_schedule: str | None = field(default=None)
-    last_backup_schedule: str | None = field(default=None)
-    indices: List[IndexInfo] = field(default_factory=list)
-
-
-@dataclass
-class BackupDetail:
-    name: str | None = field(default=None)
-    status: str = field(default=BackupStatus.ACTIVE.value)
-    creation_time: str | None = field(default=None)
-    type: str = field(default=BackupType.USER.value)
-    size: int = field(default=0)
-=======
     backup: str = field(default=Backup.ENABLED.value)
     auto_backup_status: str = field(default=AutoBackupStatus.ENABLED.value)
     table_status: str = field(default=TableStatus.ACTIVE.value)
@@ -122,4 +80,12 @@
 @dataclass
 class DynamoDBTableDetails:
     size: int
->>>>>>> 689c5203
+
+
+@dataclass
+class BackupDetail:
+    name: str | None = field(default=None)
+    status: str = field(default=BackupStatus.ACTIVE.value)
+    creation_time: str | None = field(default=None)
+    type: str = field(default=BackupType.USER.value)
+    size: int = field(default=0)