--- conflicted
+++ resolved
@@ -1,6 +1,5 @@
 from dataclasses import dataclass, field
 from typing import List
-from decimal import Decimal
 
 from enums import TableStatus, IndexStatus, AutoBackupStatus, Backup
 
@@ -44,27 +43,7 @@
 
 @dataclass
 class UpdateTableRequest:
-<<<<<<< HEAD
     description: str
-=======
-    description: str
-
-
-@dataclass
-class UpdateTableResponse:
-    table_id: str
-    table_name: str
-    description: str | None = field(default=None)
-    created_by: str | None = field(default=None)
-    creation_time: str | None = field(default=None)
-    total_indexes: int = field(default=0)
-    read_capacity_units: int = field(default=0)
-    write_capacity_units: int = field(default=0)
-    backups: str = field(default=BackupStatus.ENABLED.value)
-    table_status: str = field(default=TableStatus.ACTIVE.value)
-    alarms: str = field(default=AlarmStatus.OK.value)
-    next_backup_schedule: str | None = field(default=None)
-    last_backup_schedule: str | None = field(default=None)
 
 
 @dataclass
@@ -72,8 +51,8 @@
     size: int
     last_evaluated_key: str | None
 
+
 @dataclass
 class CustomerTableItem:
     items: list[any]
-    pagination: CustomerTableItemPagination
->>>>>>> 1b3b96de
+    pagination: CustomerTableItemPagination