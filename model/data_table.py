--- conflicted
+++ resolved
@@ -44,44 +44,7 @@
 
 @dataclass
 class UpdateTableRequest:
-<<<<<<< HEAD
     description: str
-
-
-@dataclass
-class IndexDetails:
-    name: str
-    partition_key: str
-    sort_key: str
-    status: str = field(default=IndexStatus.ACTIVE.value)
-    size: int = field(default=0)
-    item_count: int = field(default=0)
-
-
-@dataclass
-class TableDetails:
-    owner_id: str
-    table_id: str
-    table_name: str
-    partition_key: str
-    sort_key: str
-    description: str | None = field(default=None)
-    created_by: str | None = field(default=None)
-    creation_time: str | None = field(default=None)
-    total_indices: int = field(default=0)
-    read_capacity_units: int = field(default=0)
-    write_capacity_units: int = field(default=0)
-    backup: str = field(default=Backup.ENABLED.value)
-    auto_backup_status: str = field(default=AutoBackupStatus.ENABLED.value)
-    table_status: str = field(default=TableStatus.ACTIVE.value)
-    next_backup_schedule_cron_pattern: str | None = field(default='0 0 * * *')
-    last_backup_schedule_cron_pattern: str | None = field(default='0 0 * * *')
-    indices: List[IndexDetails] = field(default_factory=list)
-
-
-@dataclass
-class DynamoDBTableDetails:
-    size: int
 
 
 @dataclass
@@ -90,7 +53,4 @@
     status: str = field(default=BackupStatus.ACTIVE.value)
     creation_time: str | None = field(default=None)
     type: str = field(default=BackupType.USER.value)
-    size: int = field(default=0)
-=======
-    description: str
->>>>>>> e1013885
+    size: int = field(default=0)