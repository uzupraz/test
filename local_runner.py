# !!! Preload environment before importing any flask components
# Please do not change order or import
from dotenv import load_dotenv
load_dotenv(override=True)

from flask import Flask
import flask_cors
import json

from controller import api
from configuration import AppConfig
from utils import LogManager
from context import RequestContext


# NOTE: 'app' is required by tests therefore has been placed outside of the if statement
# Create a Flask application instance
app = Flask(__name__)

# Disable error message inclusion in the Flask response
app.config['ERROR_INCLUDE_MESSAGE'] = False

# Enable Cross-Origin Resource Sharing (CORS) on the Flask application
flask_cors.CORS(app)

config = AppConfig()

# Configure logging with the log level from config
LogManager.configure_logging(log_level=config.log_level)

# Allow to lazy register the API on a Flask application
api.init_app(app)

if __name__ == '__main__':
    with app.app_context():  # Set up the application context
        @app.before_request
        def before_request():
            RequestContext.store_authenticated_user(
                {
                    "requestContext": {
                        "authorizer": {
                            "claims": {
<<<<<<< HEAD
                                "sub": "actual_owner_id",
                                "custom:organizationId": "actual_owner_id",
=======
                                "sub": "this_is_user_id",
                                "custom:organizationId": "this_is_organization_id",
>>>>>>> 3e6894c7
                                "custom:permissions": json.dumps(['this_is_organization_id:this_is_permission'])
                            }
                        }
                    }
                }
            )
        app.run(debug=True)
        RequestContext.update_request_id()<|MERGE_RESOLUTION|>--- conflicted
+++ resolved
@@ -40,13 +40,8 @@
                     "requestContext": {
                         "authorizer": {
                             "claims": {
-<<<<<<< HEAD
-                                "sub": "actual_owner_id",
-                                "custom:organizationId": "actual_owner_id",
-=======
                                 "sub": "this_is_user_id",
                                 "custom:organizationId": "this_is_organization_id",
->>>>>>> 3e6894c7
                                 "custom:permissions": json.dumps(['this_is_organization_id:this_is_permission'])
                             }
                         }
