--- conflicted
+++ resolved
@@ -3,11 +3,7 @@
 
 from controller import common_controller as common_ctrl
 from utils import Singleton
-<<<<<<< HEAD
-from model import ListTableResponse, UpdateTableRequest, UpdateTableResponse, TableDetailsResponse, BackupDetail
-=======
-from model import ListTableResponse, UpdateTableRequest, TableDetails
->>>>>>> 689c5203
+from model import ListTableResponse, UpdateTableRequest, TableDetails, BackupDetail
 from repository import CustomerTableInfoRepository
 
 log = common_ctrl.log
@@ -89,9 +85,12 @@
         """
         log.info('Retrieving table details. owner_id: %s, table_id: %s', owner_id, table_id)
         customer_table_info = self.customer_table_info_repository.get_table_item(owner_id, table_id)
-<<<<<<< HEAD
-        table_details_response = from_dict(TableDetailsResponse, asdict(customer_table_info))
-        return table_details_response
+        table_details = from_dict(TableDetails, asdict(customer_table_info))
+        dynamoDB_table_details = self.customer_table_info_repository.get_dynamoDB_table_details(customer_table_info.original_table_name)
+        for index in table_details.indices:
+            # table size equals index size
+            index.size = dynamoDB_table_details.size
+        return table_details
 
 
     def get_table_backups(self, owner_id:str, table_id:str) -> BackupDetail:
@@ -111,12 +110,4 @@
         log.info('Retrieving table backups. owner_id: %s, table_id: %s', owner_id, table_id)
         customer_table_info = self.customer_table_info_repository.get_table_item(owner_id, table_id)
         response = self.customer_table_info_repository.get_dynamoDB_table_backup_details(customer_table_info.original_table_name)
-        return response
-=======
-        table_details = from_dict(TableDetails, asdict(customer_table_info))
-        dynamoDB_table_details = self.customer_table_info_repository.get_dynamoDB_table_details(customer_table_info.original_table_name)
-        for index in table_details.indices:
-            # table size equals index size
-            index.size = dynamoDB_table_details.size
-        return table_details
->>>>>>> 689c5203
+        return response