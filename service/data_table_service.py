import json
import base64

from controller import common_controller as common_ctrl
from utils import Singleton
<<<<<<< HEAD
from model import ListTableResponse, UpdateTableRequest, CustomerTableInfo, BackupJob
from repository import CustomerTableInfoRepository
=======
from model import ListTableResponse, UpdateTableRequest, CustomerTableInfo, CustomerTableItem, CustomerTableItemPagination
from repository import CustomerTableInfoRepository, CustomerTableRepository
>>>>>>> c8eac458

log = common_ctrl.log
ENCODING_FORMAT = 'utf-8'

class DataTableService(metaclass=Singleton):


    def __init__(self, customer_table_info_repository:CustomerTableInfoRepository, customer_table_repository:CustomerTableRepository) -> None:
        """
        Initializes the DataTableService with the CustomerTableInfoRepository.

        Args:
            customer_table_info_repository (CustomerTableInfoRepository): The repository instance to access customer table information.
            customer_table_repository (CustomerTableRepository): The repository instance to access tables information.
        """
        self.customer_table_info_repository = customer_table_info_repository
        self.customer_table_repository = customer_table_repository


    def list_tables(self, owner_id:str) -> list[ListTableResponse]:
        """
        Retrieves the list of DynamoDB tables that belong to the specified owner.

        Args:
            owner_id (str): The id of the owner, for whom the list of tables belong to.

        Returns:
            List[ListTableResponse]: A list of tables containing table details.
        """
        log.info('Retrieving customer tables. owner_id: %s', owner_id)
        tables = self.customer_table_info_repository.get_tables_for_owner(owner_id)
        owner_tables  = []

        for table in tables:
            table_size = self.customer_table_info_repository.get_table_size(table.original_table_name)
            owner_tables.append(ListTableResponse(
                name=table.table_name,
                id=table.table_id,
                size=table_size
            ))
        return owner_tables


    def update_description(self, owner_id:str, table_id:str, update_table_request:UpdateTableRequest) -> CustomerTableInfo:
        """
        Updates the description field of a customer's table.

        Args:
            owner_id (str): The owner of the table.
            table_id (str): The ID of the table.
            update_table_request (UpdateTableRequest): The data to update in the customer's table.

        Returns:
            CustomerTableInfo: The customer table info after update.
        """
        log.debug('Updating customer table. update_data: %s', update_table_request)
        # Check if the item exists
        customer_table_info = self.customer_table_info_repository.get_table_item(owner_id, table_id)
        # set the fields to update in an existing item
        customer_table_info.description = update_table_request.description
        updated_customer_table_info = self.customer_table_info_repository.update_description(customer_table_info)

        table_size = self.customer_table_info_repository.get_table_size(updated_customer_table_info.original_table_name)
        for index in updated_customer_table_info.indexes:
            # table size equals index size
            index.size = table_size
        return updated_customer_table_info


    def get_table_info(self, owner_id:str, table_id:str) -> CustomerTableInfo:
        """
        Retrieve the info of a specific table by its owner_id and table_id.

        Args:
            owner_id (str): The ID of the owner of the table.
            table_id (str): The ID of the table.

        Returns:
            CustomerTableInfo: An object containing detailed information about the customer table.
        """
        log.info('Retrieving customer table info. owner_id: %s, table_id: %s', owner_id, table_id)
        customer_table_info = self.customer_table_info_repository.get_table_item(owner_id, table_id)
        table_size = self.customer_table_info_repository.get_table_size(customer_table_info.original_table_name)
        for index in customer_table_info.indexes:
            # table size equals index size
            index.size = table_size
        return customer_table_info


<<<<<<< HEAD
    def get_table_backup_jobs(self, owner_id:str, table_id:str) -> BackupJob:
        """
        Retrieve the backup jobs of a specific table by its owner_id and table_id.

        Args:
            owner_id (str): The ID of the owner of the table.
            table_id (str): The ID of the table.

        Returns:
            list[BackupJob]: The backup jobs of dynamoDB table.

        Raises:
            ServiceException: If there is an error, retrieving the table item or backup jobs.
        """
        log.info('Retrieving customer table backup jobs. owner_id: %s, table_id: %s', owner_id, table_id)
        customer_table_info = self.customer_table_info_repository.get_table_item(owner_id, table_id)
        backup_jobs = self.customer_table_info_repository.get_table_backup_jobs(customer_table_info.original_table_name, customer_table_info.table_arn)
        return backup_jobs
=======
    def get_table_items(self, owner_id:str, table_id:str, size:int, last_evaluated_key:str|None=None) -> CustomerTableItem:
        """
        Get the items of the table with provided table_id.

        Args:
            owner_id (str): The owner of the table.
            table_id (str): The ID of the table.
            size (int): Size of rows to fetch.
            last_evaluated_key (str|None): Last evaluated key of previous request.

        Returns:
            CustomerTableContent: The customer table content in paginated form.
        """
        log.info('Fetching table items. owner_id: %s, table_id: %s', owner_id, table_id)
        # Check if the item exists
        customer_table_info = self.customer_table_info_repository.get_table_item(owner_id, table_id)
        # Decoding last evaluated_key from base64
        if last_evaluated_key is not None:
            last_evaluated_key = json.loads(base64.b64decode(last_evaluated_key).decode(ENCODING_FORMAT))

        # querying database with exclusive start key
        items, last_evaluated_key = self.customer_table_repository.get_table_items(
            table_name=customer_table_info.original_table_name, 
            limit=size,
            exclusive_start_key=last_evaluated_key
        )
        # Encoding last evaluated_key into base64
        encoded_last_evaluated_key = None
        if last_evaluated_key is not None and isinstance(last_evaluated_key, dict):
            key = json.dumps(last_evaluated_key).encode(ENCODING_FORMAT)
            encoded_last_evaluated_key = base64.b64encode(key).decode(ENCODING_FORMAT)


        return CustomerTableItem(
            items=items,
            pagination=CustomerTableItemPagination(
                size=size,
                last_evaluated_key=encoded_last_evaluated_key
            )
        )
>>>>>>> c8eac458
<|MERGE_RESOLUTION|>--- conflicted
+++ resolved
@@ -3,13 +3,8 @@
 
 from controller import common_controller as common_ctrl
 from utils import Singleton
-<<<<<<< HEAD
-from model import ListTableResponse, UpdateTableRequest, CustomerTableInfo, BackupJob
-from repository import CustomerTableInfoRepository
-=======
-from model import ListTableResponse, UpdateTableRequest, CustomerTableInfo, CustomerTableItem, CustomerTableItemPagination
+from model import ListTableResponse, UpdateTableRequest, CustomerTableInfo, CustomerTableItem, CustomerTableItemPagination, BackupJob
 from repository import CustomerTableInfoRepository, CustomerTableRepository
->>>>>>> c8eac458
 
 log = common_ctrl.log
 ENCODING_FORMAT = 'utf-8'
@@ -99,7 +94,6 @@
         return customer_table_info
 
 
-<<<<<<< HEAD
     def get_table_backup_jobs(self, owner_id:str, table_id:str) -> BackupJob:
         """
         Retrieve the backup jobs of a specific table by its owner_id and table_id.
@@ -118,7 +112,8 @@
         customer_table_info = self.customer_table_info_repository.get_table_item(owner_id, table_id)
         backup_jobs = self.customer_table_info_repository.get_table_backup_jobs(customer_table_info.original_table_name, customer_table_info.table_arn)
         return backup_jobs
-=======
+
+
     def get_table_items(self, owner_id:str, table_id:str, size:int, last_evaluated_key:str|None=None) -> CustomerTableItem:
         """
         Get the items of the table with provided table_id.
@@ -158,5 +153,4 @@
                 size=size,
                 last_evaluated_key=encoded_last_evaluated_key
             )
-        )
->>>>>>> c8eac458
+        )