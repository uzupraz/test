import json
import base64
from dacite import from_dict
from dataclasses import asdict

from controller import common_controller as common_ctrl
from utils import Singleton
<<<<<<< HEAD
from model import ListTableResponse, UpdateTableRequest, CustomerTableInfo
from repository import CustomerTableInfoRepository
=======
from model import ListTableResponse, UpdateTableRequest, UpdateTableResponse, CustomerTableItem, CustomerTableItemPagination
from repository import CustomerTableInfoRepository, CustomerTableRepository
>>>>>>> 1b3b96de

log = common_ctrl.log
ENCODING_FORMAT = 'utf-8'

class DataTableService(metaclass=Singleton):


    def __init__(self, customer_table_info_repository:CustomerTableInfoRepository, customer_table_repository:CustomerTableRepository) -> None:
        """
        Initializes the DataTableService with the CustomerTableInfoRepository.

        Args:
            customer_table_info_repository (CustomerTableInfoRepository): The repository instance to access customer table information.
            customer_table_repository (CustomerTableRepository): The repository instance to access tables information.
        """
        self.customer_table_info_repository = customer_table_info_repository
        self.customer_table_repository = customer_table_repository


    def list_tables(self, owner_id:str) -> list[ListTableResponse]:
        """
        Retrieves the list of DynamoDB tables that belong to the specified owner.

        Args:
            owner_id (str): The id of the owner, for whom the list of tables belong to.

        Returns:
            List[ListTableResponse]: A list of tables containing table details.
        """
        log.info('Retrieving customer tables. owner_id: %s', owner_id)
        tables = self.customer_table_info_repository.get_tables_for_owner(owner_id)
        owner_tables  = []

        for table in tables:
            table_size = self.customer_table_info_repository.get_table_size(table.original_table_name)
            owner_tables.append(ListTableResponse(
                name=table.table_name,
                id=table.table_id,
                size=table_size
            ))
        return owner_tables


    def update_description(self, owner_id:str, table_id:str, update_table_request:UpdateTableRequest) -> CustomerTableInfo:
        """
        Updates the description field of a customer's table.

        Args:
            owner_id (str): The owner of the table.
            table_id (str): The ID of the table.
            update_table_request (UpdateTableRequest): The data to update in the customer's table.

        Returns:
            CustomerTableInfo: The customer table info after update.
        """
        log.debug('Updating customer table. update_data: %s', update_table_request)
        # Check if the item exists
        customer_table_info = self.customer_table_info_repository.get_table_item(owner_id, table_id)
        # set the fields to update in an existing item
        customer_table_info.description = update_table_request.description
<<<<<<< HEAD
        updated_customer_table_info = self.customer_table_info_repository.update_description(customer_table_info)

        table_size = self.customer_table_info_repository.get_table_size(updated_customer_table_info.original_table_name)
        for index in updated_customer_table_info.indexes:
            # table size equals index size
            index.size = table_size
        return updated_customer_table_info


    def get_table_info(self, owner_id:str, table_id:str) -> CustomerTableInfo:
        """
        Retrieve the info of a specific table by its owner_id and table_id.

        Args:
            owner_id (str): The ID of the owner of the table.
            table_id (str): The ID of the table.

        Returns:
            CustomerTableInfo: An object containing detailed information about the customer table.
        """
        log.info('Retrieving customer table info. owner_id: %s, table_id: %s', owner_id, table_id)
        customer_table_info = self.customer_table_info_repository.get_table_item(owner_id, table_id)
        table_size = self.customer_table_info_repository.get_table_size(customer_table_info.original_table_name)
        for index in customer_table_info.indexes:
            # table size equals index size
            index.size = table_size
        return customer_table_info
=======
        updated_customer_table_info = self.customer_table_info_repository.update_table(customer_table_info)
        # Convert updated customer table info to UpdateTableResponse
        update_table_response = from_dict(UpdateTableResponse, asdict(updated_customer_table_info))
        return update_table_response
    

    def get_table_items(self, owner_id:str, table_id:str, size:int, last_evaluated_key:str|None=None) -> CustomerTableItem:
        """
        Get the items of the table with provided table_id.

        Args:
            owner_id (str): The owner of the table.
            table_id (str): The ID of the table.
            size (int): Size of rows to fetch.
            last_evaluated_key (str|None): Last evaluated key of previous request.

        Returns:
            CustomerTableContent: The customer table content in paginated form.
        """
        log.info('Fetching table items. owner_id: %s, table_id: %s', owner_id, table_id)
        # Check if the item exists
        customer_table_info = self.customer_table_info_repository.get_table_item(owner_id, table_id)
        # Decoding last evaluated_key from base64
        if last_evaluated_key is not None:
            last_evaluated_key = json.loads(base64.b64decode(last_evaluated_key).decode(ENCODING_FORMAT))

        # querying database with exclusive start key
        items, last_evaluated_key = self.customer_table_repository.get_table_items(
            table_name=customer_table_info.original_table_name, 
            limit=size,
            exclusive_start_key=last_evaluated_key
        )
        # Encoding last evaluated_key into base64
        encoded_last_evaluated_key = None
        if last_evaluated_key is not None and isinstance(last_evaluated_key, dict):
            key = json.dumps(last_evaluated_key).encode(ENCODING_FORMAT)
            encoded_last_evaluated_key = base64.b64encode(key).decode(ENCODING_FORMAT)


        return CustomerTableItem(
            items=items,
            pagination=CustomerTableItemPagination(
                size=size,
                last_evaluated_key=encoded_last_evaluated_key
            )
        )
>>>>>>> 1b3b96de
<|MERGE_RESOLUTION|>--- conflicted
+++ resolved
@@ -1,17 +1,10 @@
 import json
 import base64
-from dacite import from_dict
-from dataclasses import asdict
 
 from controller import common_controller as common_ctrl
 from utils import Singleton
-<<<<<<< HEAD
-from model import ListTableResponse, UpdateTableRequest, CustomerTableInfo
-from repository import CustomerTableInfoRepository
-=======
-from model import ListTableResponse, UpdateTableRequest, UpdateTableResponse, CustomerTableItem, CustomerTableItemPagination
+from model import ListTableResponse, UpdateTableRequest, CustomerTableInfo, CustomerTableItem, CustomerTableItemPagination
 from repository import CustomerTableInfoRepository, CustomerTableRepository
->>>>>>> 1b3b96de
 
 log = common_ctrl.log
 ENCODING_FORMAT = 'utf-8'
@@ -72,7 +65,6 @@
         customer_table_info = self.customer_table_info_repository.get_table_item(owner_id, table_id)
         # set the fields to update in an existing item
         customer_table_info.description = update_table_request.description
-<<<<<<< HEAD
         updated_customer_table_info = self.customer_table_info_repository.update_description(customer_table_info)
 
         table_size = self.customer_table_info_repository.get_table_size(updated_customer_table_info.original_table_name)
@@ -100,12 +92,7 @@
             # table size equals index size
             index.size = table_size
         return customer_table_info
-=======
-        updated_customer_table_info = self.customer_table_info_repository.update_table(customer_table_info)
-        # Convert updated customer table info to UpdateTableResponse
-        update_table_response = from_dict(UpdateTableResponse, asdict(updated_customer_table_info))
-        return update_table_response
-    
+
 
     def get_table_items(self, owner_id:str, table_id:str, size:int, last_evaluated_key:str|None=None) -> CustomerTableItem:
         """
@@ -146,5 +133,4 @@
                 size=size,
                 last_evaluated_key=encoded_last_evaluated_key
             )
-        )
->>>>>>> 1b3b96de
+        )