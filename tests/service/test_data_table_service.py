--- conflicted
+++ resolved
@@ -352,7 +352,6 @@
             ExpressionAttributeValues={':desc': update_data.description},
             ReturnValues='ALL_NEW'
         )
-<<<<<<< HEAD
         self.customer_table_info_repo.dynamodb_client.describe_table.assert_called_once_with(TableName='OriginalTable1')
 
 
@@ -494,7 +493,6 @@
         self.assertEqual(context.exception.message, 'Failed to retrieve size of customer table')
         self.mock_table.get_item.assert_called_once_with(Key={'owner_id': owner_id, 'table_id': table_id})
         self.customer_table_info_repo.dynamodb_client.describe_table.assert_called_once_with(TableName='OriginalTable1')
-=======
 
 
     def test_get_table_items_success_case(self):
@@ -590,7 +588,7 @@
 
         self.assertEqual(context.exception.status_code, 400)
         self.assertEqual(context.exception.status, ServiceStatus.FAILURE)
-        self.assertEqual(context.exception.message, 'Customer table info does not exists')
+        self.assertEqual(context.exception.message, 'Customer table item does not exists')
         self.mock_table.get_item.assert_called_once_with(Key={'owner_id': owner_id, 'table_id': table_id})
 
 
@@ -624,5 +622,4 @@
         self.assertEqual(context.exception.status, ServiceStatus.FAILURE)
         self.assertEqual(context.exception.message, 'Failed to retrieve table items')
         self.customer_table_info_repo.get_table_item.assert_called_once_with(owner_id, table_id)
-        mock_dynamodb_resource_table.scan.assert_called_once_with(Limit=size)
->>>>>>> 1b3b96de
+        mock_dynamodb_resource_table.scan.assert_called_once_with(Limit=size)