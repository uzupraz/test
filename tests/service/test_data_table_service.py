--- conflicted
+++ resolved
@@ -6,11 +6,7 @@
 from dataclasses import asdict
 
 from tests.test_utils import TestUtils
-<<<<<<< HEAD
-from model import UpdateTableRequest, UpdateTableResponse, CustomerTableInfo, TableDetailsResponse, BackupDetail
-=======
-from model import UpdateTableRequest, CustomerTableInfo, TableDetails
->>>>>>> 689c5203
+from model import UpdateTableRequest, CustomerTableInfo, TableDetails, BackupDetail
 from repository.customer_table_info_repository import CustomerTableInfoRepository
 from service.data_table_service import DataTableService
 from exception import ServiceException
@@ -459,7 +455,34 @@
         self.assertEqual(context.exception.status, ServiceStatus.FAILURE)
         self.assertEqual(context.exception.message, 'Failed to retrieve customer table info')
         self.mock_table.get_item.assert_called_once_with(Key={'owner_id': owner_id, 'table_id': table_id})
-<<<<<<< HEAD
+        self.customer_table_info_repo.dynamodb_client.describe_table_assert_not_called()
+
+
+    def test_get_table_details_throws_service_exception_when_client_error_occurs_while_retrieving_dynamoDB_table_details(self):
+        """
+        Test case for handling a ClientError during retrieval of dynamoDB table details.
+
+        Case: A ClientError occurs during the DynamoDB describe_table operation.
+        Expected Result: The method raises a ServiceException indicating failure to retrieve the dynamoDB table details.
+        """
+        owner_id = 'owner123'
+        table_id = 'table123'
+
+        mock_customer_table_info_item_path = self.TEST_RESOURCE_PATH + "expected_table_details_with_one_index.json"
+        customer_table_info_item = TestUtils.get_file_content(mock_customer_table_info_item_path)
+
+        self.customer_table_info_repo.table.get_item.return_value = customer_table_info_item
+        self.customer_table_info_repo.dynamodb_client.describe_table.side_effect = ClientError(
+            {'Error': {'Message': 'Test Error'}, 'ResponseMetadata': {'HTTPStatusCode': 400}}, 'describe_table')
+
+        with self.assertRaises(ServiceException) as context:
+            self.data_table_service.get_table_details(owner_id, table_id)
+
+        self.assertEqual(context.exception.status_code, 500)
+        self.assertEqual(context.exception.status, ServiceStatus.FAILURE)
+        self.assertEqual(context.exception.message, 'Failed to retrieve customer dynamoDB table details')
+        self.mock_table.get_item.assert_called_once_with(Key={'owner_id': owner_id, 'table_id': table_id})
+        self.customer_table_info_repo.dynamodb_client.describe_table.assert_called_once_with(TableName='OriginalTable1')
 
 
     def test_get_table_backups_happy_case(self):
@@ -468,17 +491,6 @@
 
         Case: The table info and backup details are correctly retrieved from DynamoDB.
         Expected Result: The method returns the expected list of backup details.
-=======
-        self.customer_table_info_repo.dynamodb_client.describe_table_assert_not_called()
-
-
-    def test_get_table_details_throws_service_exception_when_client_error_occurs_while_retrieving_dynamoDB_table_details(self):
-        """
-        Test case for handling a ClientError during retrieval of dynamoDB table details.
-
-        Case: A ClientError occurs during the DynamoDB describe_table operation.
-        Expected Result: The method raises a ServiceException indicating failure to retrieve the dynamoDB table details.
->>>>>>> 689c5203
         """
         owner_id = 'owner123'
         table_id = 'table123'
@@ -486,15 +498,14 @@
         mock_customer_table_info_item_path = self.TEST_RESOURCE_PATH + "expected_table_details_with_one_index.json"
         customer_table_info_item = TestUtils.get_file_content(mock_customer_table_info_item_path)
 
-<<<<<<< HEAD
         mock_backup_details_response_path = self.TEST_RESOURCE_PATH + "expected_backup_details_for_table_happy_case.json"
         mock_bakcup_details = TestUtils.get_file_content(mock_backup_details_response_path)
         expected_backup_details = [
             BackupDetail(name=backupSummary['BackupName'],
-                         status=backupSummary['BackupStatus'],
-                         creation_time=backupSummary['BackupCreationDateTime'],
-                         type=backupSummary['BackupType'],
-                         size=backupSummary['BackupSizeBytes'] / 1024)
+                        status=backupSummary['BackupStatus'],
+                        creation_time=backupSummary['BackupCreationDateTime'],
+                        type=backupSummary['BackupType'],
+                        size=backupSummary['BackupSizeBytes'] / 1024)
             for backupSummary in mock_bakcup_details["BackupSummaries"]
         ]
 
@@ -544,18 +555,12 @@
 
         self.mock_table.get_item.side_effect = ClientError(
             {'Error': {'Message': 'Test Error'}, 'ResponseMetadata': {'HTTPStatusCode': 400}}, 'get_item')
-=======
-        self.customer_table_info_repo.table.get_item.return_value = customer_table_info_item
-        self.customer_table_info_repo.dynamodb_client.describe_table.side_effect = ClientError(
-            {'Error': {'Message': 'Test Error'}, 'ResponseMetadata': {'HTTPStatusCode': 400}}, 'describe_table')
->>>>>>> 689c5203
 
         with self.assertRaises(ServiceException) as context:
             self.data_table_service.get_table_details(owner_id, table_id)
 
         self.assertEqual(context.exception.status_code, 500)
         self.assertEqual(context.exception.status, ServiceStatus.FAILURE)
-<<<<<<< HEAD
         self.assertEqual(context.exception.message, 'Failed to retrieve customer table info')
         self.mock_table.get_item.assert_called_once_with(Key={'owner_id': owner_id, 'table_id': table_id})
         self.customer_table_info_repo.dynamodb_client.list_backups.assert_not_called()
@@ -608,9 +613,4 @@
         self.assertEqual(context.exception.status, ServiceStatus.FAILURE)
         self.assertEqual(context.exception.message, 'Failed to retrieve backup details of dynamoDB table')
         self.customer_table_info_repo.table.get_item.assert_called_once_with(Key={'owner_id': owner_id, 'table_id': table_id})
-        self.customer_table_info_repo.dynamodb_client.list_backups.assert_called_once_with(TableName=customer_table_info_item.get('Item').get('original_table_name'))
-=======
-        self.assertEqual(context.exception.message, 'Failed to retrieve customer dynamoDB table details')
-        self.mock_table.get_item.assert_called_once_with(Key={'owner_id': owner_id, 'table_id': table_id})
-        self.customer_table_info_repo.dynamodb_client.describe_table.assert_called_once_with(TableName='OriginalTable1')
->>>>>>> 689c5203
+        self.customer_table_info_repo.dynamodb_client.list_backups.assert_called_once_with(TableName=customer_table_info_item.get('Item').get('original_table_name'))