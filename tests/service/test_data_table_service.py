import unittest
from unittest.mock import MagicMock, Mock, patch, call
from botocore.exceptions import ClientError
from boto3.dynamodb.conditions import Key, Attr
from dacite import from_dict
from dataclasses import asdict

from tests.test_utils import TestUtils
<<<<<<< HEAD
from model import UpdateTableRequest, CustomerTableInfo, TableDetails, BackupDetail
=======
from model import UpdateTableRequest, CustomerTableInfo
>>>>>>> e1013885
from repository.customer_table_info_repository import CustomerTableInfoRepository
from service.data_table_service import DataTableService
from exception import ServiceException
from enums import ServiceStatus
from utils import Singleton

class TestDataTableService(unittest.TestCase):


    TEST_RESOURCE_PATH = '/tests/resources/data_table/'


    def setUp(self):
        self.app_config = Mock()
        self.aws_config = Mock()
        self.mock_dynamodb_resource = Mock()
        self.mock_dynamodb_client = Mock()
        self.mock_table = Mock()

        Singleton.clear_instance(CustomerTableInfoRepository)
        with patch('repository.customer_table_info_repository.CustomerTableInfoRepository._CustomerTableInfoRepository__configure_dynamodb_resource') as mock_configure_resource, \
             patch('repository.customer_table_info_repository.CustomerTableInfoRepository._CustomerTableInfoRepository__configure_dynamodb_client') as mock_configure_client, \
             patch('repository.customer_table_info_repository.CustomerTableInfoRepository._CustomerTableInfoRepository__configure_table') as mock_configure_table:

            self.mock_configure_resource = mock_configure_resource
            self.mock_configure_client = mock_configure_client
            self.mock_configure_table = mock_configure_table

            self.mock_configure_resource.return_value = self.mock_dynamodb_resource
            self.mock_configure_client.return_value = self.mock_dynamodb_client
            self.mock_configure_table.return_value = self.mock_table
            self.customer_table_info_repo = CustomerTableInfoRepository(self.app_config, self.aws_config)

        Singleton.clear_instance(DataTableService)
        self.data_table_service = DataTableService(self.customer_table_info_repo)


    def tearDown(self):
        self.customer_table_info_repo = None
        self.data_table_service = None


    def test_list_tables_with_valid_owner_id(self):
        """
        Should return a list of DataTable objects for a valid owner_id.
        """
        owner_id = 'owner123'
        mock_tables_response_path = self.TEST_RESOURCE_PATH + "expected_tables_for_owner_happy_case.json"
        tables = TestUtils.get_file_content(mock_tables_response_path)
        self.customer_table_info_repo.table.query = MagicMock(return_value={'Items': tables})

        mock_first_dynamodb_table_details_response_path = self.TEST_RESOURCE_PATH + "expected_dynamodb_table_details_for_first_table_happy_case.json"
        mock_first_dynamodb_table_details = TestUtils.get_file_content(mock_first_dynamodb_table_details_response_path)
        mock_second_dynamodb_table_details_response_path = self.TEST_RESOURCE_PATH + "expected_dynamodb_table_details_for_second_table_happy_case.json"
        mock_second_dynamodb_table_details = TestUtils.get_file_content(mock_second_dynamodb_table_details_response_path)
        self.customer_table_info_repo.dynamodb_client.describe_table = MagicMock(side_effect=[
            mock_first_dynamodb_table_details,
            mock_second_dynamodb_table_details
        ])

        result = self.data_table_service.list_tables(owner_id)

        self.customer_table_info_repo.table.query.assert_called_once_with(KeyConditionExpression=Key('owner_id').eq(owner_id))
        self.customer_table_info_repo.dynamodb_client.describe_table.assert_has_calls([
            call(TableName='OriginalTable1'),
            call(TableName='OriginalTable2')
        ], any_order=False)

        self.assertEqual(len(result), 2)
        self.assertEqual(result[0].name, 'Table1')
        self.assertEqual(result[0].id, 'table123')
        self.assertEqual(result[0].size, 1024)
        self.assertEqual(result[1].name, 'Table2')
        self.assertEqual(result[1].id, 'table456')
        self.assertEqual(result[1].size, 2048)


    def test_list_tables_with_empty_list_of_tables_for_owner(self):
        """
        Should return an empty list when there are no tables for the specified owner_id.
        """
        owner_id = 'owner123'
        self.customer_table_info_repo.table.query = MagicMock(return_value={'Items': []})

        result = self.data_table_service.list_tables(owner_id)

        self.customer_table_info_repo.table.query.assert_called_once_with(KeyConditionExpression=Key('owner_id').eq(owner_id))
        self.assertEqual(len(result), 0)


    def test_list_tables_for_owner_should_return_list_of_tables_with_empty_size(self):
        """
        Should handle tables with empty size (size 0).
        """
        owner_id = 'owner123'
        mock_tables_response_path = self.TEST_RESOURCE_PATH + "expected_tables_for_owner_happy_case.json"
        tables = TestUtils.get_file_content(mock_tables_response_path)
        self.customer_table_info_repo.table.query = MagicMock(return_value={'Items': tables})

        mock_first_dynamodb_table_details_response_path = self.TEST_RESOURCE_PATH + "expected_dynamodb_table_details_for_first_table_with_size_zero.json"
        mock_first_dynamodb_table_details = TestUtils.get_file_content(mock_first_dynamodb_table_details_response_path)
        mock_second_dynamodb_table_details_response_path = self.TEST_RESOURCE_PATH + "expected_dynamodb_table_details_for_second_table_with_size_zero.json"
        mock_second_dynamodb_table_details = TestUtils.get_file_content(mock_second_dynamodb_table_details_response_path)
        self.customer_table_info_repo.dynamodb_client.describe_table = MagicMock(side_effect=[
            mock_first_dynamodb_table_details,
            mock_second_dynamodb_table_details
        ])

        result = self.data_table_service.list_tables(owner_id)

        self.customer_table_info_repo.table.query.assert_called_once_with(KeyConditionExpression=Key('owner_id').eq(owner_id))
        self.customer_table_info_repo.dynamodb_client.describe_table.assert_has_calls([
            call(TableName='OriginalTable1'),
            call(TableName='OriginalTable2')
        ], any_order=False)

        self.assertEqual(len(result), 2)
        self.assertEqual(result[0].name, 'Table1')
        self.assertEqual(result[0].id, 'table123')
        self.assertEqual(result[0].size, 0)
        self.assertEqual(result[1].name, 'Table2')
        self.assertEqual(result[1].id, 'table456')
        self.assertEqual(result[1].size, 0)


    def test_list_tables_throws_service_exception_while_getting_list_of_tables_from_repository(self):
        """
        Should propagate ServiceException When there is any failure from repository.
        The failure could be as ClientError from dynamo DB or when the owner id has value as None etc.
        """
        owner_id = 'owner123'
        self.customer_table_info_repo.table.query = MagicMock(side_effect=ServiceException(500, ServiceStatus.FAILURE.value, 'Some error'))

        with self.assertRaises(ServiceException) as context:
            self.data_table_service.list_tables(owner_id)

        self.assertEqual(context.exception.status_code, 500)
        self.assertEqual(context.exception.status, ServiceStatus.FAILURE.value)
        self.assertEqual(context.exception.message, 'Some error')
        self.customer_table_info_repo.table.query.assert_called_once_with(KeyConditionExpression=Key('owner_id').eq(owner_id))
        self.customer_table_info_repo.dynamodb_client.describe_table.assert_not_called()


    def test_list_tables_throws_service_exception_while_getting_size_of_the_table(self):
        """
        Returns list of tables from repository sucessfully but propagates ServiceException
        while getting size of the table.
        """
        owner_id = 'owner123'
        mock_tables_response_path = self.TEST_RESOURCE_PATH + "expected_tables_for_owner_happy_case.json"
        tables = TestUtils.get_file_content(mock_tables_response_path)
        self.customer_table_info_repo.table.query = MagicMock(return_value={'Items': tables})

        # Mock describe_table to throw a ClientError
        self.customer_table_info_repo.dynamodb_client.describe_table = MagicMock(side_effect=ClientError({'Error': {'Message': 'Test Error'}, 'ResponseMetadata': {'HTTPStatusCode': 400}}, 'describe_table'))

        with self.assertRaises(ServiceException) as context:
            self.data_table_service.list_tables(owner_id)

        self.assertEqual(context.exception.status_code, 500)
        self.assertEqual(context.exception.status, ServiceStatus.FAILURE)
        self.assertEqual(context.exception.message, 'Failed to retrieve size of customer table')
        self.customer_table_info_repo.table.query.assert_called_once_with(KeyConditionExpression=Key('owner_id').eq(owner_id))
        self.customer_table_info_repo.dynamodb_client.describe_table.assert_called_once_with(TableName='OriginalTable1')


    def test_update_table_happy_case(self):
        """
        Test case for updating a customer table description successfully.

        Case: The table item exists and is updated successfully in DynamoDB.
        Expected Result: The method updates the customer table description and returns the UpdateTableResponse object.
        """
        owner_id = 'owner123'
        table_id = 'table123'
        update_data = UpdateTableRequest(description='Updated description')

        mock_customer_table_info_item_path = self.TEST_RESOURCE_PATH + "get_customer_table_item_happy_case.json"
        customer_table_info_item = TestUtils.get_file_content(mock_customer_table_info_item_path)

        mock_updated_customer_table_info_path = self.TEST_RESOURCE_PATH + "updated_customer_table_item_happy_case.json"
        updated_customer_table_info = TestUtils.get_file_content(mock_updated_customer_table_info_path)
        expected_customer_table_info = from_dict(CustomerTableInfo, updated_customer_table_info.get('Attributes'))

        mock_dynamoDB_table_details_response_path = self.TEST_RESOURCE_PATH + "expected_dynamodb_table_details_for_first_table_happy_case.json"
        mock_dynamoDB_table_details = TestUtils.get_file_content(mock_dynamoDB_table_details_response_path)

        for index in expected_customer_table_info.indexes:
            # table size equals index size
            index.size = mock_dynamoDB_table_details['Table'] ['TableSizeBytes'] / 1024

        self.customer_table_info_repo.table.get_item.return_value = customer_table_info_item
        self.customer_table_info_repo.table.update_item.return_value = updated_customer_table_info
        self.customer_table_info_repo.dynamodb_client.describe_table = MagicMock(side_effect=[
            mock_dynamoDB_table_details
        ])

        result = self.data_table_service.update_description(owner_id, table_id, update_data)

        self.mock_table.get_item.assert_called_once_with(Key={'owner_id': owner_id, 'table_id': table_id})
        self.customer_table_info_repo.table.update_item.assert_called_once_with(
            Key={'owner_id': owner_id, 'table_id': table_id},
            UpdateExpression='SET description = :desc',
            ConditionExpression=Attr('owner_id').exists() & Attr('table_id').exists(),
            ExpressionAttributeValues={':desc': update_data.description},
            ReturnValues='ALL_NEW'
        )
        self.customer_table_info_repo.dynamodb_client.describe_table.assert_called_once_with(TableName='OriginalTable1')
        self.assertEqual(result, expected_customer_table_info)


    def test_update_table_throws_service_exception_when_no_item_found_while_retrieving_customer_table_info(self):
        """
        Test case for handling a missing table item during update.

        Case: The table item does not exist in DynamoDB.
        Expected Result: The method raises a ServiceException indicating failure to retrieve the customer table info.
        """
        owner_id = 'owner123'
        table_id = 'table123'
        update_data = UpdateTableRequest(description='Updated description')

        mock_customer_table_info_item_path = self.TEST_RESOURCE_PATH + "get_customer_table_item_with_empty_result.json"
        customer_table_info_item = TestUtils.get_file_content(mock_customer_table_info_item_path)

        self.customer_table_info_repo.table.get_item.return_value = customer_table_info_item

        with self.assertRaises(ServiceException) as context:
            self.data_table_service.update_description(owner_id, table_id, update_data)

        self.assertEqual(context.exception.status_code, 400)
        self.assertEqual(context.exception.status, ServiceStatus.FAILURE)
        self.assertEqual(context.exception.message, 'Customer table item does not exists')
        self.mock_table.get_item.assert_called_once_with(Key={'owner_id': owner_id, 'table_id': table_id})
        self.customer_table_info_repo.table.update_item.assert_not_called()
        self.customer_table_info_repo.dynamodb_client.describe_table.assert_not_called()


    def test_update_table_throws_service_exception_when_client_error_occurs_while_retrieving_customer_table_info(self):
        """
        Test case for handling a ClientError during retrieval of a customer table item.

        Case: A ClientError occurs during the DynamoDB get_item operation.
        Expected Result: The method raises a ServiceException indicating failure to retrieve the customer table info.
        """
        owner_id = 'owner123'
        table_id = 'table123'
        update_data = UpdateTableRequest(description='Updated description')

        self.mock_table.get_item.side_effect = ClientError(
            {'Error': {'Message': 'Test Error'}, 'ResponseMetadata': {'HTTPStatusCode': 400}}, 'get_item')

        with self.assertRaises(ServiceException) as context:
            self.data_table_service.update_description(owner_id, table_id, update_data)

        self.assertEqual(context.exception.status_code, 500)
        self.assertEqual(context.exception.status, ServiceStatus.FAILURE)
        self.assertEqual(context.exception.message, 'Failed to retrieve customer table item')
        self.mock_table.get_item.assert_called_once_with(Key={'owner_id': owner_id, 'table_id': table_id})
        self.customer_table_info_repo.table.update_item.assert_not_called()
        self.customer_table_info_repo.dynamodb_client.describe_table.assert_not_called()


    def test_update_table_throws_service_exception_when_client_error_occurs_while_updatig_customer_table_info(self):
        """
        Test case for handling a ClientError during update of a customer table description.

        Case: A ClientError occurs during the DynamoDB update_item operation.
        Expected Result: The method raises a ServiceException indicating failure to update the customer table description.
        """
        owner_id = 'owner123'
        table_id = 'table123'
        update_data = UpdateTableRequest(description='Updated description')

        mock_customer_table_info_item_path = self.TEST_RESOURCE_PATH + "get_customer_table_item_happy_case.json"
        customer_table_info_item = TestUtils.get_file_content(mock_customer_table_info_item_path)

        self.customer_table_info_repo.table.get_item.return_value = customer_table_info_item
        self.mock_table.update_item.side_effect = ClientError(
            {'Error': {'Message': 'Test Error'}, 'ResponseMetadata': {'HTTPStatusCode': 400}}, 'update_item')

        with self.assertRaises(ServiceException) as context:
            self.data_table_service.update_description(owner_id, table_id, update_data)

        self.assertEqual(context.exception.status_code, 500)
        self.assertEqual(context.exception.status, ServiceStatus.FAILURE)
        self.assertEqual(context.exception.message, 'Failed to update customer table description')
        self.mock_table.get_item.assert_called_once_with(Key={'owner_id': owner_id, 'table_id': table_id})
        self.customer_table_info_repo.table.update_item.assert_called_once_with(
            Key={'owner_id': owner_id, 'table_id': table_id},
            UpdateExpression='SET description = :desc',
            ConditionExpression=Attr('owner_id').exists() & Attr('table_id').exists(),
            ExpressionAttributeValues={':desc': update_data.description},
            ReturnValues='ALL_NEW'
        )
        self.customer_table_info_repo.dynamodb_client.describe_table.assert_not_called()


    def test_update_table_throws_service_exception_when_client_error_occurs_while_retrieving_table_size(self):
        """
        Test case for handling a ClientError during retrieval of table size.

        Case: A ClientError occurs during the DynamoDB describe_table operation.
        Expected Result: The method raises a ServiceException indicating failure to retrieve dynamoDB table details.
        """
        owner_id = 'owner123'
        table_id = 'table123'
        update_data = UpdateTableRequest(description='Updated description')

        mock_customer_table_info_item_path = self.TEST_RESOURCE_PATH + "get_customer_table_item_happy_case.json"
        customer_table_info_item = TestUtils.get_file_content(mock_customer_table_info_item_path)

        mock_updated_customer_table_info_path = self.TEST_RESOURCE_PATH + "updated_customer_table_item_happy_case.json"
        updated_customer_table_info = TestUtils.get_file_content(mock_updated_customer_table_info_path)

        self.customer_table_info_repo.table.get_item.return_value = customer_table_info_item
        self.customer_table_info_repo.table.update_item.return_value = updated_customer_table_info
        self.customer_table_info_repo.dynamodb_client.describe_table.side_effect = ClientError(
            {'Error': {'Message': 'Test Error'}, 'ResponseMetadata': {'HTTPStatusCode': 400}}, 'describe_table')

        with self.assertRaises(ServiceException) as context:
            self.data_table_service.update_description(owner_id, table_id, update_data)

        self.assertEqual(context.exception.status_code, 500)
        self.assertEqual(context.exception.status, ServiceStatus.FAILURE)
        self.assertEqual(context.exception.message, 'Failed to retrieve size of customer table')
        self.mock_table.get_item.assert_called_once_with(Key={'owner_id': owner_id, 'table_id': table_id})
        self.customer_table_info_repo.table.update_item.assert_called_once_with(
            Key={'owner_id': owner_id, 'table_id': table_id},
            UpdateExpression='SET description = :desc',
            ConditionExpression=Attr('owner_id').exists() & Attr('table_id').exists(),
            ExpressionAttributeValues={':desc': update_data.description},
            ReturnValues='ALL_NEW'
        )
        self.customer_table_info_repo.dynamodb_client.describe_table.assert_called_once_with(TableName='OriginalTable1')


    def test_get_table_info_with_one_index_happy_case(self):
        """
        Test case for retrieving table info with one index.

        Case: The table item with one index exists in DynamoDB.
        Expected Result: The method returns the CustomerTableInfo object with one index.
        """
        owner_id = 'owner123'
        table_id = 'table123'

        mock_customer_table_info_item_path = self.TEST_RESOURCE_PATH + "expected_table_details_with_one_index.json"
        customer_table_info_item = TestUtils.get_file_content(mock_customer_table_info_item_path)

        mock_dynamoDB_table_details_response_path = self.TEST_RESOURCE_PATH + "expected_dynamodb_table_details_for_first_table_happy_case.json"
        mock_dynamoDB_table_details = TestUtils.get_file_content(mock_dynamoDB_table_details_response_path)

        self.customer_table_info_repo.table.get_item.return_value = customer_table_info_item
        self.customer_table_info_repo.dynamodb_client.describe_table = MagicMock(side_effect=[
            mock_dynamoDB_table_details
        ])

        expected_expected_customer_table_info = from_dict(CustomerTableInfo, customer_table_info_item.get('Item'))
        for index in expected_expected_customer_table_info.indexes:
            # table size equals index size
            index.size = mock_dynamoDB_table_details['Table'] ['TableSizeBytes'] / 1024

        result = self.data_table_service.get_table_info(owner_id, table_id)

        self.mock_table.get_item.assert_called_once_with(Key={'owner_id': owner_id, 'table_id': table_id})
        self.customer_table_info_repo.dynamodb_client.describe_table.assert_called_once_with(TableName='OriginalTable1')
        self.assertEqual(result, expected_expected_customer_table_info)


    def test_get_table_info_with_two_indeces_happy_case(self):
        """
        Test case for retrieving table info with two indexes.

        Case: The table item with two indices exists in DynamoDB.
        Expected Result: The method returns the CustomerTableInfo object with two indexes.
        """
        owner_id = 'owner123'
        table_id = 'table123'

        mock_customer_table_info_item_path = self.TEST_RESOURCE_PATH + "expected_table_details_with_two_indexes.json"
        customer_table_info_item = TestUtils.get_file_content(mock_customer_table_info_item_path)

        mock_dynamoDB_table_details_response_path = self.TEST_RESOURCE_PATH + "expected_dynamodb_table_details_for_first_table_happy_case.json"
        mock_dynamoDB_table_details = TestUtils.get_file_content(mock_dynamoDB_table_details_response_path)

        self.customer_table_info_repo.table.get_item.return_value = customer_table_info_item
        self.customer_table_info_repo.dynamodb_client.describe_table = MagicMock(side_effect=[
            mock_dynamoDB_table_details
        ])

        expected_expected_customer_table_info = from_dict(CustomerTableInfo, customer_table_info_item.get('Item'))
        for index in expected_expected_customer_table_info.indexes:
            # table size equals index size
            index.size = mock_dynamoDB_table_details['Table'] ['TableSizeBytes'] / 1024

        result = self.data_table_service.get_table_info(owner_id, table_id)

        self.mock_table.get_item.assert_called_once_with(Key={'owner_id': owner_id, 'table_id': table_id})
        self.customer_table_info_repo.dynamodb_client.describe_table.assert_called_once_with(TableName='OriginalTable1')
        self.assertEqual(result, expected_expected_customer_table_info)


    def test_get_table_info_throws_service_exception_when_no_item_found_while_retrieving_customer_table_info(self):
        """
        Test case for handling a missing table item.

        Case: The table item does not exist in DynamoDB.
        Expected Result: The method raises a ServiceException indicating failure to retrieve the customer table info.
        """
        owner_id = 'owner123'
        table_id = 'table123'

        mock_customer_table_info_item_path = self.TEST_RESOURCE_PATH + "get_customer_table_item_with_empty_result.json"
        customer_table_info_item = TestUtils.get_file_content(mock_customer_table_info_item_path)
        self.customer_table_info_repo.table.get_item.return_value = customer_table_info_item

        with self.assertRaises(ServiceException) as context:
            self.data_table_service.get_table_info(owner_id, table_id)

        self.assertEqual(context.exception.status_code, 400)
        self.assertEqual(context.exception.status, ServiceStatus.FAILURE)
        self.assertEqual(context.exception.message, 'Customer table item does not exists')
        self.mock_table.get_item.assert_called_once_with(Key={'owner_id': owner_id, 'table_id': table_id})
        self.customer_table_info_repo.dynamodb_client.describe_table_assert_not_called()


    def test_get_table_info_throws_service_exception_when_client_error_occurs_while_retrieving_customer_table_info(self):
        """
        Test case for handling a ClientError during retrieval.

        Case: A ClientError occurs during the DynamoDB get_item operation.
        Expected Result: The method raises a ServiceException indicating failure to retrieve the customer table info.
        """
        owner_id = 'owner123'
        table_id = 'table123'

        self.mock_table.get_item.side_effect = ClientError(
            {'Error': {'Message': 'Test Error'}, 'ResponseMetadata': {'HTTPStatusCode': 400}}, 'get_item')

        with self.assertRaises(ServiceException) as context:
            self.data_table_service.get_table_info(owner_id, table_id)

        self.assertEqual(context.exception.status_code, 500)
        self.assertEqual(context.exception.status, ServiceStatus.FAILURE)
        self.assertEqual(context.exception.message, 'Failed to retrieve customer table item')
        self.mock_table.get_item.assert_called_once_with(Key={'owner_id': owner_id, 'table_id': table_id})
        self.customer_table_info_repo.dynamodb_client.describe_table_assert_not_called()


    def test_get_table_info_throws_service_exception_when_client_error_occurs_while_retrieving_table_size(self):
        """
        Test case for handling a ClientError during retrieval of dynamoDB table details.

        Case: A ClientError occurs during the DynamoDB describe_table operation.
        Expected Result: The method raises a ServiceException indicating failure to retrieve the table size.
        """
        owner_id = 'owner123'
        table_id = 'table123'

        mock_customer_table_info_item_path = self.TEST_RESOURCE_PATH + "expected_table_details_with_one_index.json"
        customer_table_info_item = TestUtils.get_file_content(mock_customer_table_info_item_path)

        self.customer_table_info_repo.table.get_item.return_value = customer_table_info_item
        self.customer_table_info_repo.dynamodb_client.describe_table.side_effect = ClientError(
            {'Error': {'Message': 'Test Error'}, 'ResponseMetadata': {'HTTPStatusCode': 400}}, 'describe_table')

        with self.assertRaises(ServiceException) as context:
            self.data_table_service.get_table_info(owner_id, table_id)

        self.assertEqual(context.exception.status_code, 500)
        self.assertEqual(context.exception.status, ServiceStatus.FAILURE)
        self.assertEqual(context.exception.message, 'Failed to retrieve size of customer table')
        self.mock_table.get_item.assert_called_once_with(Key={'owner_id': owner_id, 'table_id': table_id})
        self.customer_table_info_repo.dynamodb_client.describe_table.assert_called_once_with(TableName='OriginalTable1')


    def test_get_table_backups_happy_case(self):
        """
        Test case for successfully retrieving table backups.

        Case: The table info and backup details are correctly retrieved from DynamoDB.
        Expected Result: The method returns the expected list of backup details.
        """
        owner_id = 'owner123'
        table_id = 'table123'

        mock_customer_table_info_item_path = self.TEST_RESOURCE_PATH + "expected_table_details_with_one_index.json"
        customer_table_info_item = TestUtils.get_file_content(mock_customer_table_info_item_path)

        mock_backup_details_response_path = self.TEST_RESOURCE_PATH + "expected_backup_details_for_table_happy_case.json"
        mock_bakcup_details = TestUtils.get_file_content(mock_backup_details_response_path)
        expected_backup_details = [
            BackupDetail(name=backupSummary['BackupName'],
                        status=backupSummary['BackupStatus'],
                        creation_time=backupSummary['BackupCreationDateTime'],
                        type=backupSummary['BackupType'],
                        size=backupSummary['BackupSizeBytes'] / 1024)
            for backupSummary in mock_bakcup_details["BackupSummaries"]
        ]

        self.customer_table_info_repo.table.get_item.return_value = customer_table_info_item
        self.customer_table_info_repo.dynamodb_client.list_backups.return_value = mock_bakcup_details

        result = self.data_table_service.get_table_backups(owner_id, table_id)

        self.customer_table_info_repo.table.get_item.assert_called_once_with(Key={'owner_id': owner_id, 'table_id': table_id})
        self.customer_table_info_repo.dynamodb_client.list_backups.assert_called_once_with(TableName=customer_table_info_item.get('Item').get('original_table_name'))
        self.assertEqual(result, expected_backup_details)


    def test_get_table_backups_throws_service_exception_when_no_item_found_while_retrieving_customer_table_info(self):
        """
        Test case for handling a missing table item.

        Case: The table item does not exist in DynamoDB.
        Expected Result: The method raises a ServiceException indicating failure to retrieve the customer table info.
        """
        owner_id = 'owner123'
        table_id = 'table123'

        mock_customer_table_info_item_path = self.TEST_RESOURCE_PATH + "get_customer_table_item_with_empty_result.json"
        customer_table_info_item = TestUtils.get_file_content(mock_customer_table_info_item_path)
        self.customer_table_info_repo.table.get_item.return_value = customer_table_info_item

        with self.assertRaises(ServiceException) as context:
            self.data_table_service.get_table_backups(owner_id, table_id)

        self.assertEqual(context.exception.status_code, 400)
        self.assertEqual(context.exception.status, ServiceStatus.FAILURE)
        self.assertEqual(context.exception.message, 'Customer table info does not exists')
        self.mock_table.get_item.assert_called_once_with(Key={'owner_id': owner_id, 'table_id': table_id})
        self.customer_table_info_repo.dynamodb_client.list_backups.assert_not_called()


    def test_get_table_backups_details_throws_service_exception_when_client_error_occurs_while_retrieving_customer_table_info(self):
        """
        Test case for handling a ClientError during retrieval.

        Case: A ClientError occurs during the DynamoDB get_item operation.
        Expected Result: The method raises a ServiceException indicating failure to retrieve the customer table info.
        """
        owner_id = 'owner123'
        table_id = 'table123'

        self.mock_table.get_item.side_effect = ClientError(
            {'Error': {'Message': 'Test Error'}, 'ResponseMetadata': {'HTTPStatusCode': 400}}, 'get_item')

        with self.assertRaises(ServiceException) as context:
            self.data_table_service.get_table_details(owner_id, table_id)

        self.assertEqual(context.exception.status_code, 500)
        self.assertEqual(context.exception.status, ServiceStatus.FAILURE)
        self.assertEqual(context.exception.message, 'Failed to retrieve customer table info')
        self.mock_table.get_item.assert_called_once_with(Key={'owner_id': owner_id, 'table_id': table_id})
        self.customer_table_info_repo.dynamodb_client.list_backups.assert_not_called()


    def test_get_table_backups_should_return_empty_list_when_no_backup_details_available_for_the_table(self):
        """
        Test case for handling no backup details available for the table.

        Case: The table has no backup details in DynamoDB.
        Expected Result: The method returns an empty list.
        """
        owner_id = 'owner123'
        table_id = 'table123'

        mock_customer_table_info_item_path = self.TEST_RESOURCE_PATH + "expected_table_details_with_one_index.json"
        customer_table_info_item = TestUtils.get_file_content(mock_customer_table_info_item_path)

        self.customer_table_info_repo.table.get_item.return_value = customer_table_info_item
        self.customer_table_info_repo.dynamodb_client.list_backups.return_value = {'BackupSummaries': [], 'LastEvaluatedBackupArn': None}

        result = self.data_table_service.get_table_backups(owner_id, table_id)

        self.customer_table_info_repo.table.get_item.assert_called_once_with(Key={'owner_id': owner_id, 'table_id': table_id})
        self.customer_table_info_repo.dynamodb_client.list_backups.assert_called_once_with(TableName=customer_table_info_item.get('Item').get('original_table_name'))
        self.assertEqual(result, [])


    def test_get_table_backups_throws_service_exception_when_dynamoDB_throws_error_while_retrieving_backup_details(self):
        """
        Test case for handling a ClientError during backup details retrieval.

        Case: A ClientError occurs during the DynamoDB list_backups operation.
        Expected Result: The method raises a ServiceException indicating failure to retrieve backup details.
        """
        owner_id = 'owner123'
        table_id = 'table123'

        mock_customer_table_info_item_path = self.TEST_RESOURCE_PATH + "expected_table_details_with_one_index.json"
        customer_table_info_item = TestUtils.get_file_content(mock_customer_table_info_item_path)

        self.customer_table_info_repo.table.get_item.return_value = customer_table_info_item
        self.customer_table_info_repo.dynamodb_client.list_backups.side_effect = ClientError(
            {'Error': {'Message': 'Test Error'}, 'ResponseMetadata': {'HTTPStatusCode': 400}}, 'list_backups')

        with self.assertRaises(ServiceException) as context:
            self.data_table_service.get_table_backups(owner_id, table_id)

        self.assertEqual(context.exception.status_code, 500)
        self.assertEqual(context.exception.status, ServiceStatus.FAILURE)
        self.assertEqual(context.exception.message, 'Failed to retrieve backup details of dynamoDB table')
        self.customer_table_info_repo.table.get_item.assert_called_once_with(Key={'owner_id': owner_id, 'table_id': table_id})
        self.customer_table_info_repo.dynamodb_client.list_backups.assert_called_once_with(TableName=customer_table_info_item.get('Item').get('original_table_name'))<|MERGE_RESOLUTION|>--- conflicted
+++ resolved
@@ -3,14 +3,9 @@
 from botocore.exceptions import ClientError
 from boto3.dynamodb.conditions import Key, Attr
 from dacite import from_dict
-from dataclasses import asdict
 
 from tests.test_utils import TestUtils
-<<<<<<< HEAD
-from model import UpdateTableRequest, CustomerTableInfo, TableDetails, BackupDetail
-=======
-from model import UpdateTableRequest, CustomerTableInfo
->>>>>>> e1013885
+from model import UpdateTableRequest, CustomerTableInfo, BackupDetail
 from repository.customer_table_info_repository import CustomerTableInfoRepository
 from service.data_table_service import DataTableService
 from exception import ServiceException
@@ -541,7 +536,7 @@
 
         self.assertEqual(context.exception.status_code, 400)
         self.assertEqual(context.exception.status, ServiceStatus.FAILURE)
-        self.assertEqual(context.exception.message, 'Customer table info does not exists')
+        self.assertEqual(context.exception.message, 'Customer table item does not exists')
         self.mock_table.get_item.assert_called_once_with(Key={'owner_id': owner_id, 'table_id': table_id})
         self.customer_table_info_repo.dynamodb_client.list_backups.assert_not_called()
 
@@ -560,11 +555,11 @@
             {'Error': {'Message': 'Test Error'}, 'ResponseMetadata': {'HTTPStatusCode': 400}}, 'get_item')
 
         with self.assertRaises(ServiceException) as context:
-            self.data_table_service.get_table_details(owner_id, table_id)
-
-        self.assertEqual(context.exception.status_code, 500)
-        self.assertEqual(context.exception.status, ServiceStatus.FAILURE)
-        self.assertEqual(context.exception.message, 'Failed to retrieve customer table info')
+            self.data_table_service.get_table_backups(owner_id, table_id)
+
+        self.assertEqual(context.exception.status_code, 500)
+        self.assertEqual(context.exception.status, ServiceStatus.FAILURE)
+        self.assertEqual(context.exception.message, 'Failed to retrieve customer table item')
         self.mock_table.get_item.assert_called_once_with(Key={'owner_id': owner_id, 'table_id': table_id})
         self.customer_table_info_repo.dynamodb_client.list_backups.assert_not_called()
 
@@ -614,6 +609,6 @@
 
         self.assertEqual(context.exception.status_code, 500)
         self.assertEqual(context.exception.status, ServiceStatus.FAILURE)
-        self.assertEqual(context.exception.message, 'Failed to retrieve backup details of dynamoDB table')
+        self.assertEqual(context.exception.message, 'Failed to retrieve backup details of customer table')
         self.customer_table_info_repo.table.get_item.assert_called_once_with(Key={'owner_id': owner_id, 'table_id': table_id})
         self.customer_table_info_repo.dynamodb_client.list_backups.assert_called_once_with(TableName=customer_table_info_item.get('Item').get('original_table_name'))