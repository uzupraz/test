import unittest
from unittest.mock import Mock, patch
from botocore.exceptions import ClientError
from boto3.dynamodb.conditions import Key, Attr
from dacite import from_dict

from tests.test_utils import TestUtils
<<<<<<< HEAD
from model import  CustomerTableInfo, DynamoDBTableDetails, BackupDetail
=======
from model import  CustomerTableInfo
>>>>>>> e1013885
from repository.customer_table_info_repository import CustomerTableInfoRepository
from exception import ServiceException
from enums import ServiceStatus
from utils import Singleton

class TestCustomerTableInfoRepository(unittest.TestCase):


    TEST_RESOURCE_PATH = '/tests/resources/data_table/'


    def setUp(self):
        self.app_config = Mock()
        self.aws_config = Mock()
        self.mock_dynamodb_resource = Mock()
        self.mock_dynamodb_client = Mock()
        self.mock_table = Mock()

        Singleton.clear_instance(CustomerTableInfoRepository)
        with patch('repository.customer_table_info_repository.CustomerTableInfoRepository._CustomerTableInfoRepository__configure_dynamodb_resource') as mock_configure_resource, \
             patch('repository.customer_table_info_repository.CustomerTableInfoRepository._CustomerTableInfoRepository__configure_dynamodb_client') as mock_configure_client, \
             patch('repository.customer_table_info_repository.CustomerTableInfoRepository._CustomerTableInfoRepository__configure_table') as mock_configure_table:

            self.mock_configure_resource = mock_configure_resource
            self.mock_configure_client = mock_configure_client
            self.mock_configure_table = mock_configure_table

            self.mock_configure_resource.return_value = self.mock_dynamodb_resource
            self.mock_configure_client.return_value = self.mock_dynamodb_client
            self.mock_configure_table.return_value = self.mock_table

            self.customer_table_info_repo = CustomerTableInfoRepository(self.app_config, self.aws_config)


    def tearDown(self):
        self.customer_table_info_repo = None


    def test_get_tables_for_owner_happy_case(self):
        """
        Should return a list of tables for a valid owner_id.
        """
        owner_id = 'owner123'
        mock_response_path = self.TEST_RESOURCE_PATH + "expected_tables_for_owner_happy_case.json"
        expected_items = TestUtils.get_file_content(mock_response_path)
        expected_tables = []
        for expected_item in expected_items:
            expected_table = from_dict(CustomerTableInfo, expected_item)
            expected_tables.append(expected_table)

        self.mock_table.query.return_value = {'Items': expected_items}

        result = self.customer_table_info_repo.get_tables_for_owner(owner_id)

        self.mock_table.query.assert_called_once_with(KeyConditionExpression=Key('owner_id').eq(owner_id))
        self.assertEqual(result, expected_tables)


    def test_get_tables_for_owner_should_return_empty_tables(self):
        """
        Should return an empty list when there are no tables for the specified owner_id.
        """
        owner_id = 'owner123'
        self.mock_table.query.return_value = {'Items': []}

        result = self.customer_table_info_repo.get_tables_for_owner(owner_id)

        self.mock_table.query.assert_called_once_with(KeyConditionExpression=Key('owner_id').eq(owner_id))
        self.assertEqual(result, [])


    def test_get_tables_for_owner_with_service_exception(self):
        """
        Should propagate ServiceException when DynamoDB throws a ClientError.
        """
        owner_id = 'owner123'
        self.mock_table.query.side_effect = ClientError(
            {'Error': {'Message': 'Test Error'}, 'ResponseMetadata': {'HTTPStatusCode': 400}}, 'query')

        with self.assertRaises(ServiceException) as context:
            self.customer_table_info_repo.get_tables_for_owner(owner_id)

        self.assertEqual(context.exception.status_code, 500)
        self.assertEqual(context.exception.status, ServiceStatus.FAILURE)
        self.assertEqual(context.exception.message, 'Failed to retrieve customer tables')
        self.mock_table.query.assert_called_once_with(KeyConditionExpression=Key('owner_id').eq(owner_id))


    def test_get_table_size_happy_case(self):
        """
        Should return the correct size of the dynamoDB table.
        """
        table_name = 'originalTable1'
        mock_dynamodb_table_details_path = self.TEST_RESOURCE_PATH + "expected_dynamodb_table_details_for_first_table_happy_case.json"
        mock_dynamodb_table_details = TestUtils.get_file_content(mock_dynamodb_table_details_path)
        self.mock_dynamodb_client.describe_table.return_value = mock_dynamodb_table_details

        result = self.customer_table_info_repo.get_table_size(table_name)

        self.mock_dynamodb_client.describe_table.assert_called_once_with(TableName=table_name)
        self.assertEqual(result, mock_dynamodb_table_details['Table'] ['TableSizeBytes'] / 1024)


    def test_get_table_size_with_service_exception(self):
        """
        Should propagate ServiceException when DynamoDB throws a ClientError.
        """
        table_name = 'originalTable1'
        self.mock_dynamodb_client.describe_table.side_effect = ClientError(
            {'Error': {'Message': 'Test Error'}, 'ResponseMetadata': {'HTTPStatusCode': 400}}, 'describe_table')

        with self.assertRaises(ServiceException) as context:
            self.customer_table_info_repo.get_table_size(table_name)

        self.assertEqual(context.exception.status_code, 500)
        self.assertEqual(context.exception.status, ServiceStatus.FAILURE)
        self.assertEqual(context.exception.message, 'Failed to retrieve size of customer table')
        self.mock_dynamodb_client.describe_table.assert_called_once_with(TableName=table_name)


    def test_get_table_size_when_table_not_found_throws_service_exception(self):
        """
        Should propagate ServiceException when DynamoDB throws a ResourceNotFoundException.
        """
        table_name = 'nonExistentTable'
        self.mock_dynamodb_client.describe_table.side_effect = ClientError(
            {'Error': {'Message': 'Requested resource not found'}, 'ResponseMetadata': {'HTTPStatusCode': 404}}, 'describe_table')

        with self.assertRaises(ServiceException) as context:
            self.customer_table_info_repo.get_table_size(table_name)

        self.assertEqual(context.exception.status_code, 500)
        self.assertEqual(context.exception.status, ServiceStatus.FAILURE)
        self.assertEqual(context.exception.message, 'Failed to retrieve size of customer table')
        self.mock_dynamodb_client.describe_table.assert_called_once_with(TableName=table_name)


    def test_get_table_item_happy_case(self):
        """
        Test case for retrieving a customer table item successfully.

        Case: The table item exists and is retrieved successfully from DynamoDB.
        Expected Result: The method returns the CustomerTableInfo object corresponding to the retrieved item.
        """
        owner_id = 'owner123'
        table_id = 'table123'
        mock_response_path = self.TEST_RESOURCE_PATH + "get_customer_table_item_happy_case.json"
        expected_item = TestUtils.get_file_content(mock_response_path)
        self.mock_table.get_item.return_value = expected_item

        result = self.customer_table_info_repo.get_table_item(owner_id, table_id)

        self.assertEqual(result, from_dict(CustomerTableInfo, expected_item.get('Item')))
        self.mock_table.get_item.assert_called_once_with(Key={'owner_id': owner_id, 'table_id': table_id})


    def test_get_table_item_throws_service_exception_when_no_item_found(self):
        """
        Test case for retrieving a customer table item that does not exist.

        Case: The table item does not exist in DynamoDB.
        Expected Result: The method raises a ServiceException indicating failure to retrieve the customer table info.
        """
        owner_id = 'owner123'
        table_id = 'table123'
        mock_response_path = self.TEST_RESOURCE_PATH + "get_customer_table_item_with_empty_result.json"
        expected_item = TestUtils.get_file_content(mock_response_path)
        self.mock_table.get_item.return_value = expected_item

        with self.assertRaises(ServiceException) as context:
            self.customer_table_info_repo.get_table_item(owner_id, table_id)

        self.assertEqual(context.exception.status_code, 400)
        self.assertEqual(context.exception.status, ServiceStatus.FAILURE)
        self.assertEqual(context.exception.message, 'Customer table item does not exists')
        self.mock_table.get_item.assert_called_once_with(Key={'owner_id': owner_id, 'table_id': table_id})


    def test_get_table_item_with_service_exception(self):
        """
        Test case for handling an exception during retrieval of a customer table item.

        Case: A ClientError occurs during the DynamoDB get_item operation.
        Expected Result: The method raises a ServiceException indicating failure to retrieve the customer table item.
        """
        owner_id = 'owner123'
        table_id = 'table123'
        self.mock_table.get_item.side_effect = ClientError(
            {'Error': {'Message': 'Test Error'}, 'ResponseMetadata': {'HTTPStatusCode': 400}}, 'get_item')

        with self.assertRaises(ServiceException) as context:
            self.customer_table_info_repo.get_table_item(owner_id, table_id)

        self.assertEqual(context.exception.status_code, 500)
        self.assertEqual(context.exception.status, ServiceStatus.FAILURE)
        self.assertEqual(context.exception.message, 'Failed to retrieve customer table item')
        self.mock_table.get_item.assert_called_once_with(Key={'owner_id': owner_id, 'table_id': table_id})


    def test_update_description_happy_case(self):
        """
        Test case for updating description of customer table successfully.

        Case: The table item exists and is updated successfully in DynamoDB.
        Expected Result: The method updates the description and returns the updated CustomerTableInfo object.
        """
        Customer_table_info = CustomerTableInfo(
            owner_id='owner123', table_id='table123',
            table_name='test_table_name', original_table_name='OriginalTable1',
            description='Test description', partition_key='partition_key', sort_key='sort_key')

        mock_response_path = self.TEST_RESOURCE_PATH + "updated_customer_table_item_happy_case.json"
        expected_item = TestUtils.get_file_content(mock_response_path)
        self.mock_table.update_item.return_value = expected_item

        result = self.customer_table_info_repo.update_description(Customer_table_info)

        self.mock_table.update_item.assert_called_once_with(
            Key={'owner_id': Customer_table_info.owner_id, 'table_id': Customer_table_info.table_id},
            UpdateExpression='SET description = :desc',
            ConditionExpression=Attr('owner_id').exists() & Attr('table_id').exists(),
            ExpressionAttributeValues={':desc': Customer_table_info.description},
            ReturnValues='ALL_NEW'
        )
        self.assertEqual(result, from_dict(CustomerTableInfo, expected_item.get('Attributes')))


    def test_update_table_with_client_error(self):
        """
        Test case for handling an exception during update of customer table description.

        Case: A ClientError occurs during the DynamoDB update_item operation.
        Expected Result: The method raises a ServiceException indicating failure to update the customer table description.
        """
        Customer_table_info = CustomerTableInfo(
            owner_id='owner123', table_id='table123',
            table_name='test_table_name', original_table_name='OriginalTable1',
            description='Test description', partition_key='partition_key', sort_key='sort_key')
        self.mock_table.update_item.side_effect = ClientError(
            {'Error': {'Message': 'Test Error'}, 'ResponseMetadata': {'HTTPStatusCode': 400}}, 'update_item')

        with self.assertRaises(ServiceException) as context:
            self.customer_table_info_repo.update_description(Customer_table_info)

        self.assertEqual(context.exception.status_code, 500)
        self.assertEqual(context.exception.status, ServiceStatus.FAILURE)
        self.assertEqual(context.exception.message, 'Failed to update customer table description')
        self.mock_table.update_item.assert_called_once_with(
            Key={'owner_id': Customer_table_info.owner_id, 'table_id': Customer_table_info.table_id},
            UpdateExpression='SET description = :desc',
            ConditionExpression=Attr('owner_id').exists() & Attr('table_id').exists(),
            ExpressionAttributeValues={':desc': Customer_table_info.description},
            ReturnValues="ALL_NEW"
        )


    def test_get_dynamoDB_table_backup_details_happy_case(self):
        """
        Should return the correct backup details of the table.
        """
        table_name = 'originalTable1'
        mock_response_path = self.TEST_RESOURCE_PATH + "expected_backup_details_for_table_happy_case.json"
        mock_response = TestUtils.get_file_content(mock_response_path)
        expected_backup_details = [
            BackupDetail(name=backupSummary['BackupName'],
                         status=backupSummary['BackupStatus'],
                         creation_time=backupSummary['BackupCreationDateTime'],
                         type=backupSummary['BackupType'],
                         size=backupSummary['BackupSizeBytes'] / 1024)
            for backupSummary in mock_response["BackupSummaries"]
        ]
        self.mock_dynamodb_client.list_backups.return_value = mock_response

        result = self.customer_table_info_repo.get_dynamoDB_table_backup_details(table_name)

        self.mock_dynamodb_client.list_backups.assert_called_once_with(TableName=table_name)
        self.assertEqual(result, expected_backup_details)


    def test_get_dynamoDB_table_backup_details_return_empty_backup_details(self):
        """
        Should return an empty backup details when there are no backup details avialbale for the table.
        """
        table_name = 'originalTable1'
        self.mock_dynamodb_client.list_backups.return_value = {'BackupSummaries': [], 'LastEvaluatedBackupArn': None}

        result = self.customer_table_info_repo.get_dynamoDB_table_backup_details(table_name)

        self.mock_dynamodb_client.list_backups.assert_called_once_with(TableName=table_name)
        self.assertEqual(result, [])


    def test_get_dynamoDB_table_backup_details_with_service_exception(self):
        """
        Should propagate ServiceException when DynamoDB throws a ClientError.
        """
        table_name = 'originalTable1'
        self.mock_dynamodb_client.list_backups.side_effect = ClientError(
            {'Error': {'Message': 'Test Error'}, 'ResponseMetadata': {'HTTPStatusCode': 400}}, 'list_backups')

        with self.assertRaises(ServiceException) as context:
            self.customer_table_info_repo.get_dynamoDB_table_backup_details(table_name)

        self.assertEqual(context.exception.status_code, 500)
        self.assertEqual(context.exception.status, ServiceStatus.FAILURE)
        self.assertEqual(context.exception.message, 'Failed to retrieve backup details of dynamoDB table')
        self.mock_dynamodb_client.list_backups.assert_called_once_with(TableName=table_name)<|MERGE_RESOLUTION|>--- conflicted
+++ resolved
@@ -5,12 +5,8 @@
 from dacite import from_dict
 
 from tests.test_utils import TestUtils
-<<<<<<< HEAD
-from model import  CustomerTableInfo, DynamoDBTableDetails, BackupDetail
-=======
 from model import  CustomerTableInfo
->>>>>>> e1013885
-from repository.customer_table_info_repository import CustomerTableInfoRepository
+from repository.customer_table_info_repository import CustomerTableInfoRepository, BackupDetail
 from exception import ServiceException
 from enums import ServiceStatus
 from utils import Singleton
@@ -266,7 +262,7 @@
         )
 
 
-    def test_get_dynamoDB_table_backup_details_happy_case(self):
+    def test_get_table_backup_details_happy_case(self):
         """
         Should return the correct backup details of the table.
         """
@@ -283,26 +279,26 @@
         ]
         self.mock_dynamodb_client.list_backups.return_value = mock_response
 
-        result = self.customer_table_info_repo.get_dynamoDB_table_backup_details(table_name)
+        result = self.customer_table_info_repo.get_table_backup_details(table_name)
 
         self.mock_dynamodb_client.list_backups.assert_called_once_with(TableName=table_name)
         self.assertEqual(result, expected_backup_details)
 
 
-    def test_get_dynamoDB_table_backup_details_return_empty_backup_details(self):
+    def test_get_table_backup_details_return_empty_backup_details(self):
         """
         Should return an empty backup details when there are no backup details avialbale for the table.
         """
         table_name = 'originalTable1'
         self.mock_dynamodb_client.list_backups.return_value = {'BackupSummaries': [], 'LastEvaluatedBackupArn': None}
 
-        result = self.customer_table_info_repo.get_dynamoDB_table_backup_details(table_name)
+        result = self.customer_table_info_repo.get_table_backup_details(table_name)
 
         self.mock_dynamodb_client.list_backups.assert_called_once_with(TableName=table_name)
         self.assertEqual(result, [])
 
 
-    def test_get_dynamoDB_table_backup_details_with_service_exception(self):
+    def test_get_table_backup_details_with_service_exception(self):
         """
         Should propagate ServiceException when DynamoDB throws a ClientError.
         """
@@ -311,9 +307,9 @@
             {'Error': {'Message': 'Test Error'}, 'ResponseMetadata': {'HTTPStatusCode': 400}}, 'list_backups')
 
         with self.assertRaises(ServiceException) as context:
-            self.customer_table_info_repo.get_dynamoDB_table_backup_details(table_name)
-
-        self.assertEqual(context.exception.status_code, 500)
-        self.assertEqual(context.exception.status, ServiceStatus.FAILURE)
-        self.assertEqual(context.exception.message, 'Failed to retrieve backup details of dynamoDB table')
+            self.customer_table_info_repo.get_table_backup_details(table_name)
+
+        self.assertEqual(context.exception.status_code, 500)
+        self.assertEqual(context.exception.status, ServiceStatus.FAILURE)
+        self.assertEqual(context.exception.message, 'Failed to retrieve backup details of customer table')
         self.mock_dynamodb_client.list_backups.assert_called_once_with(TableName=table_name)